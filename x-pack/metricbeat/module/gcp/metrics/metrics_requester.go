--- conflicted
+++ resolved
@@ -211,20 +211,17 @@
 			r.logger.Warnf("when region %s and regions config parameters are both provided, use region", r.config.Region)
 		}
 
-<<<<<<< HEAD
-		f = fmt.Sprintf(`%s AND resource.labels.location = "%s"`, f, r.config.Region)
-	case gcp.ServiceCloudSQL:
-		if r.config.Region != "" {
-			region := strings.TrimSuffix(r.config.Region, "*")
-			f = fmt.Sprintf(`%s AND resource.labels.region = starts_with("%s")`, f, region)
-=======
 		switch {
 		case r.config.Region != "":
 			f = fmt.Sprintf(`%s AND resource.labels.location = "%s"`, f, r.config.Region)
 		case len(r.config.Regions) != 0:
 			regionsFilter := r.buildRegionsFilter(r.config.Regions, gcp.StorageResourceLabelLocation)
 			f = fmt.Sprintf("%s AND %s", f, regionsFilter)
->>>>>>> 3bcefabb
+		}
+	case gcp.ServiceCloudSQL:
+		if r.config.Region != "" {
+			region := strings.TrimSuffix(r.config.Region, "*")
+			f = fmt.Sprintf(`%s AND resource.labels.region = starts_with("%s")`, f, region)
 		}
 	default:
 		if r.config.Region != "" && r.config.Zone != "" {
