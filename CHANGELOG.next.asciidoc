// Use these for links to issue and pulls. Note issues and pulls redirect one to
// each other on Github, so don't worry too much on using the right prefix.
:issue: https://github.com/elastic/beats/issues/
:pull: https://github.com/elastic/beats/pull/

=== Beats version HEAD
https://github.com/elastic/beats/compare/v8.8.1\...main[Check the HEAD diff]

==== Breaking changes

*Affecting all Beats*
- The Elasticsearch output now enables compression by default. This decreases network data usage by an average of 70-80%, in exchange for 20-25% increased CPU use and ~10% increased ingestion time. The previous default can be restored by setting the flag `compression_level: 0` under `output.elasticsearch`. {pull}36681[36681]
- Elastic-agent-autodiscover library updated to version 0.6.4, disabling metadata for deployment and cronjob. Pods that will be created from deployments or cronjobs will not have the extra metadata field for kubernetes.deployment or kubernetes.cronjob, respectively. {pull}36877[36877]
- Defaults are changing for some options in the queue and Elasticsearch output, to improve typical performance based on current benchmark data. All changes can be overridden by setting them explicitly in the beat configuration. {pull}36990[36990] The changes are:
  - `queue.mem.events` is changing from `4096` to `3200`.
  - `queue.mem.flush.min_events` is changing from `2048` to `1600`.
  - `queue.mem.flush.timeout` is changing from `1s` to `10s`.
  - `output.elasticsearch.bulk_max_size` is changing from `50` to `1600`.
  - `output.elasticsearch.idle_connection_timeout` is changing from `60s` to `3s`.


*Auditbeat*


*Filebeat*


*Heartbeat*
- Decreases the ES default timeout to 10 for the load monitor state requests

*Metricbeat*


*Osquerybeat*

- Upgrade to osquery 5.10.2. {pull}37115[37115]

*Packetbeat*


*Winlogbeat*

- Add "event.category" and "event.type" to Sysmon module for EventIDs 8, 9, 19, 20, 27, 28, 255 {pull}35193[35193]

*Functionbeat*


*Elastic Logging Plugin*


==== Bugfixes

*Affecting all Beats*
- Support for multiline zookeeper logs {issue}2496[2496]
- Add checks to ensure reloading of units if the configuration actually changed. {pull}34346[34346]
- Fix namespacing on self-monitoring {pull}32336[32336]
- Fix namespacing on self-monitoring {pull}32336[32336]
- Fix Beats started by agent do not respect the allow_older_versions: true configuration flag {issue}34227[34227] {pull}34964[34964]
- Fix performance issues when we have a lot of inputs starting and stopping by allowing to disable global processors under fleet. {issue}35000[35000] {pull}35031[35031]
- 'add_cloud_metadata' processor - add cloud.region field for GCE cloud provider
- 'add_cloud_metadata' processor - update azure metadata api version to get missing `cloud.account.id` field
- Upgraded apache arrow library used in x-pack/libbeat/reader/parquet from v11 to v12.0.1 in order to fix cross-compilation issues {pull}35640[35640]
- Fix panic when MaxRetryInterval is specified, but RetryInterval is not {pull}35820[35820]
- Support build of projects outside of beats directory {pull}36126[36126]
- Fix memqueue producer blocking indefinitely even after being cancelled {issue}22813[22813] {pull}37077[37077]

*Auditbeat*

- Fix documentation regarding socket type selection. {issue}37174[37174] {pull}37175[37175]

*Filebeat*

- [Gcs Input] - Added missing locks for safe concurrency {pull}34914[34914]
- Fix the ignore_inactive option being ignored in Filebeat's filestream input {pull}34770[34770]
- Fix TestMultiEventForEOFRetryHandlerInput unit test of CometD input {pull}34903[34903]
- Add input instance id to request trace filename for httpjson and cel inputs {pull}35024[35024]
- Fixes "Can only start an input when all related states are finished" error when running under Elastic-Agent {pull}35250[35250] {issue}33653[33653]
- [system] sync system/auth dataset with system integration 1.29.0. {pull}35581[35581]
- [GCS Input] - Fixed an issue where bucket_timeout was being applied to the entire bucket poll interval and not individual bucket object read operations. Fixed a map write concurrency issue arising from data races when using a high number of workers. Fixed the flaky tests that were present in the GCS test suit. {pull}35605[35605]
- Fixed concurrency and flakey tests issue in azure blob storage input. {issue}35983[35983] {pull}36124[36124]
- Fix panic when sqs input metrics getter is invoked {pull}36101[36101] {issue}36077[36077]
- Fix handling of Juniper SRX structured data when there is no leading junos element. {issue}36270[36270] {pull}36308[36308]
- Fix Filebeat Cisco module with missing escape character {issue}36325[36325] {pull}36326[36326]
- Fix panic when redact option is not provided to CEL input. {issue}36387[36387] {pull}36388[36388]
- Remove 'onFilteredOut' and 'onDroppedOnPublish' callback logs {issue}36299[36299] {pull}36399[36399]
- Added a fix for Crowdstrike pipeline handling process arrays {pull}36496[36496]
- Ensure winlog input retains metric collection when handling recoverable errors. {issue}36479[36479] {pull}36483[36483]
- Revert error introduced in {pull}35734[35734] when symlinks can't be resolved in filestream. {pull}36557[36557]
- Fix ignoring external input configuration in `take_over: true` mode {issue}36378[36378] {pull}36395[36395]
- Add validation to http_endpoint config for empty URL {pull}36816[36816] {issue}36772[36772]
- Fix merging of array fields(processors, paths, parsers) in configurations generated from hints and default config. {issue}36838[36838] {pull}36857[36857]
- Fix handling of response errors in HTTPJSON and CEL request trace logging. {pull}36956[36956]
- Do not error when Okta API returns no data. {pull}37092[37092]
- Fix request body close behaviour in HTTP_Endpoint when handling GZIP compressed content. {pull}37091[37091]
- Make CEL input now global evaluate to a time in UTC. {pull}37159[37159]

*Heartbeat*

- Fix panics when parsing dereferencing invalid parsed url. {pull}34702[34702]

*Metricbeat*

- in module/windows/perfmon, changed collection method of the second counter value required to create a displayable value {pull}32305[32305]
- Fix and improve AWS metric period calculation to avoid zero-length intervals {pull}32724[32724]
- Add missing cluster metadata to k8s module metricsets {pull}32979[32979] {pull}33032[33032]
- Add GCP CloudSQL region filter {pull}32943[32943]
- Fix logstash cgroup mappings {pull}33131[33131]
- Remove unused `elasticsearch.node_stats.indices.bulk.avg_time.bytes` mapping {pull}33263[33263]
- Make generic SQL GA {pull}34637[34637]
- Collect missing remote_cluster in elasticsearch ccr metricset {pull}34957[34957]
- Add context with timeout in AWS API calls {pull}35425[35425]
- Fix EC2 host.cpu.usage {pull}35717[35717]
- Add option in SQL module to execute queries for all dbs. {pull}35688[35688]
- Add remaining dimensions for azure storage account to make them available for tsdb enablement. {pull}36331[36331]
- Add missing 'TransactionType' dimension for Azure Storage Account. {pull}36413[36413]
- Add log error when statsd server fails to start {pull}36477[36477]
- Fix CassandraConnectionClosures metric configuration {pull}34742[34742]
- Fix event mapping implementation for statsd module {pull}36925[36925]
- The region and availability_zone ecs fields nested within the cloud field. {pull}37015[37015]
- Fix CPU and memory metrics collection from privileged process on Windows {issue}17314[17314]{pull}37027[37027]
- Enhanced Azure Metrics metricset with refined grouping logic and resolved duplication issues for TSDB compatibility {pull}36823[36823]
- Fix memory leak on Windows {issue}37142[37142] {pull}37171[37171]

*Osquerybeat*


*Packetbeat*


*Winlogbeat*

- Fix dashboards under Kibana 8.x. {issue}37080[37080] {pull}37085[37085]


*Elastic Logging Plugin*


==== Added

*Affecting all Beats*

- Added append Processor which will append concrete values or values from a field to target. {issue}29934[29934] {pull}33364[33364]
- When running under Elastic-Agent the status is now reported per Unit instead of the whole Beat {issue}35874[35874] {pull}36183[36183]
- Add warning message to SysV init scripts for RPM-based systems that lack `/etc/rc.d/init.d/functions`. {issue}35708[35708] {pull}36188[36188]
- Mark `translate_sid` processor is GA. {issue}36279[36279] {pull}36280[36280]
- dns processor: Add support for forward lookups (`A`, `AAAA`, and `TXT`). {issue}11416[11416] {pull}36394[36394]
- Mark `syslog` processor as GA, improve docs about how processor handles syslog messages. {issue}36416[36416] {pull}36417[36417]
- Add support for AWS external IDs. {issue}36321[36321] {pull}36322[36322]
- [Enhanncement for host.ip and host.mac] Disabling netinfo.enabled option of add-host-metadata processor {pull}36506[36506]
  Setting environmental variable ELASTIC_NETINFO:false in Elastic Agent pod will disable the netinfo.enabled option of add_host_metadata processor
- allow `queue` configuration settings to be set under the output. {issue}35615[35615] {pull}36788[36788]
- Beats will now connect to older Elasticsearch instances by default {pull}36884[36884]
- Raise up logging level to warning when attempting to configure beats with unknown fields from autodiscovered events/environments
- elasticsearch output now supports `idle_connection_timeout`. {issue}35616[35615] {pull}36843[36843]
- Upgrade golang/x/net to v0.17.0. Updates the publicsuffix table used by the registered_domain processor. {pull}36969[36969]
Setting environmental variable ELASTIC_NETINFO:false in Elastic Agent pod will disable the netinfo.enabled option of add_host_metadata processor
- Upgrade to Go 1.20.11. {pull}37123[37123]

*Auditbeat*

- Add `ignore_errors` option to audit module. {issue}15768[15768] {pull}36851[36851]
- Fix copy arguments for strict aligned architectures. {pull}36976[36976]

*Filebeat*

- add documentation for decode_xml_wineventlog processor field mappings.  {pull}32456[32456]
- httpjson input: Add request tracing logger. {issue}32402[32402] {pull}32412[32412]
- Add cloudflare R2 to provider list in AWS S3 input. {pull}32620[32620]
- Add support for single string containing multiple relation-types in getRFC5988Link. {pull}32811[32811]
- Added separation of transform context object inside httpjson. Introduced new clause `.parent_last_response.*` {pull}33499[33499]
- Added metric `sqs_messages_waiting_gauge` for aws-s3 input. {pull}34488[34488]
- Add nginx.ingress_controller.upstream.ip to related.ip {issue}34645[34645] {pull}34672[34672]
- Add unix socket log parsing for nginx ingress_controller {pull}34732[34732]
- Added metric `sqs_worker_utilization` for aws-s3 input. {pull}34793[34793]
- Add MySQL authentication message parsing and `related.ip` and `related.user` fields {pull}34810[34810]
- Add nginx ingress_controller parsing if one of upstreams fails to return response {pull}34787[34787]
- Add oracle authentication messages parsing {pull}35127[35127]
- Add `clean_session` configuration setting for MQTT input.  {pull}35806[16204]
- Add fingerprint mode for the filestream scanner and new file identity based on it {issue}34419[34419] {pull}35734[35734]
- Add file system metadata to events ingested via filestream {issue}35801[35801] {pull}36065[36065]
- Add support for localstack based input integration testing {pull}35727[35727]
- Allow parsing bytes in and bytes out as long integer in CEF processor. {issue}36100[36100] {pull}36108[36108]
- Add support for registered owners and users to AzureAD entity analytics provider. {pull}36092[36092]
- Add support for endpoint resolver in AWS config {pull}36208[36208]
- Added support for Okta OAuth2 provider in the httpjson input. {pull}36273[36273]
- Add support of the interval parameter in Salesforce setupaudittrail-rest fileset. {issue}35917[35917] {pull}35938[35938]
- Add device handling to Okta input package for entity analytics. {pull}36049[36049]
- Add setup option `--force-enable-module-filesets`, that will act as if all filesets have been enabled in a module during setup. {issue}30916[30916] {pull}36286[36286]
- [Azure] Add input metrics to the azure-eventhub input. {pull}35739[35739]
- Reduce HTTPJSON metrics allocations. {pull}36282[36282]
- Add support for a simplified input configuraton when running under Elastic-Agent {pull}36390[36390]
- Make HTTPJSON response body decoding errors more informative. {pull}36481[36481]
- Allow fine-grained control of entity analytics API requests for Okta provider. {issue}36440[36440] {pull}36492[36492]
- Add support for expanding `journald.process.capabilities` into the human-readable effective capabilities in the ECS `process.thread.capabilities.effective` field. {issue}36454[36454] {pull}36470[36470]
- Allow fine-grained control of entity analytics API requests for AzureAD provider. {issue}36440[36440] {pull}36441[36441]
- For request tracer logging in CEL and httpjson the request and response body are no longer included in `event.original`. The body is still present in `http.{request,response}.body.content`. {pull}36531[36531]
- Added support for Okta OAuth2 provider in the CEL input. {issue}36336[36336] {pull}36521[36521]
- Improve error logging in HTTPJSON input. {pull}36529[36529]
- Disable warning message about ingest pipeline loading when running under Elastic Agent. {pull}36659[36659]
- Add input metrics to http_endpoint input. {issue}36402[36402] {pull}36427[36427]
- Remove Event Normalization from GCP PubSub Input. {pull}36716[36716]
- Update mito CEL extension library to v1.6.0. {pull}36651[36651]
- Added support for new features & removed partial save mechanism in the Azure Blob Storage input. {issue}35126[35126] {pull}36690[36690]
- Improve template evaluation logging for HTTPJSON input. {pull}36668[36668]
- Add CEL partial value debug function. {pull}36652[36652]
- Added support for new features and removed partial save mechanism in the GCS input. {issue}35847[35847] {pull}36713[36713]
- Re-use buffers to optimise memory allocation in fingerprint mode of filestream {pull}36736[36736]
- Allow http_endpoint input to receive PUT and PATCH requests. {pull}36734[36734]
- Add cache processor. {pull}36786[36786]
- Avoid unwanted publication of Azure entity records. {pull}36753[36753]
- Avoid unwanted publication of Okta entity records. {pull}36770[36770]
- Add support for Digest Authentication to CEL input. {issue}35514[35514] {pull}36932[36932]
- Use filestream input with file_identity.fingerprint as default for hints autodiscover. {issue}35984[35984] {pull}36950[36950]
- Add network processor in addition to interface based direction resolution. {pull}37023[37023]
- Add setup option `--force-enable-module-filesets`, that will act as if all filesets have been enabled in a module during setup. {issue}30915[30915] {pull}99999[99999]
- Make CEL input log current transaction ID when request tracing is turned on. {pull}37065[37065]
- Made Azure Blob Storage input GA and updated docs accordingly. {pull}37128[37128]
- Add request trace logging to http_endpoint input. {issue}36951[36951] {pull}36957[36957]
- Made GCS input GA and updated docs accordingly. {pull}37127[37127]
- Suppress and log max HTTP request retry errors in CEL input. {pull}37160[37160]
- Prevent CEL input from re-entering the eval loop when an evaluation failed. {pull}37161[37161]

*Auditbeat*

- Upgrade go-libaudit to v2.4.0. {issue}36776[36776] {pull}36964[36964]
- Add a `/inputs/` route to the HTTP monitoring endpoint that exposes metrics for each dataset instance. {pull}36971[36971]

*Libbeat*

*Heartbeat*
- Added status to monitor run log report.
- Capture and log the individual connection metrics for all the lightweight monitors


*Metricbeat*

- Add per-thread metrics to system_summary {pull}33614[33614]
- Add GCP CloudSQL metadata {pull}33066[33066]
- Add GCP Carbon Footprint metricbeat data {pull}34820[34820]
- Add event loop utilization metric to Kibana module {pull}35020[35020]
<<<<<<< HEAD
- Add metrics grouping by dimensions and time to Azure app insights {pull}36634[36634]
=======
- Align on the algorithm used to transform Prometheus histograms into Elasticsearch histograms {pull}36647[36647]
- Enhance GCP billing with detailed tables identification, additional fields, and optimized data handling. {pull}36902[36902]
- Add a `/inputs/` route to the HTTP monitoring endpoint that exposes metrics for each metricset instance. {pull}36971[36971]
>>>>>>> 199075cb


*Osquerybeat*


*Packetbeat*

- Add metrics for TCP flags. {issue}36992[36992] {pull}36975[36975]

*Packetbeat*


*Winlogbeat*

- Make ingest pipeline routing robust to letter case of channel names for forwarded events. {issue}36670[36670] {pull}36899[36899]

*Functionbeat*


*Winlogbeat*



*Elastic Log Driver*
*Elastic Logging Plugin*


==== Deprecated

*Auditbeat*


*Filebeat*

- Deprecate rsa2elk Filebeat modules. {issue}36125[36125] {pull}36887[36887]

*Heartbeat*



*Metricbeat*


*Osquerybeat*


*Packetbeat*


*Winlogbeat*


*Functionbeat*


*Elastic Logging Plugin*


==== Known Issues





























<|MERGE_RESOLUTION|>--- conflicted
+++ resolved
@@ -238,13 +238,10 @@
 - Add GCP CloudSQL metadata {pull}33066[33066]
 - Add GCP Carbon Footprint metricbeat data {pull}34820[34820]
 - Add event loop utilization metric to Kibana module {pull}35020[35020]
-<<<<<<< HEAD
 - Add metrics grouping by dimensions and time to Azure app insights {pull}36634[36634]
-=======
 - Align on the algorithm used to transform Prometheus histograms into Elasticsearch histograms {pull}36647[36647]
 - Enhance GCP billing with detailed tables identification, additional fields, and optimized data handling. {pull}36902[36902]
 - Add a `/inputs/` route to the HTTP monitoring endpoint that exposes metrics for each metricset instance. {pull}36971[36971]
->>>>>>> 199075cb
 
 
 *Osquerybeat*
