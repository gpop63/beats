--- conflicted
+++ resolved
@@ -188,12 +188,9 @@
 - Update README file on how to run Metricbeat on Kubernetes. {pull}33308[33308]
 - Add per-thread metrics to system_summary {pull}33614[33614]
 - Add GCP CloudSQL metadata {pull}33066[33066]
-<<<<<<< HEAD
 - Add GCP Redis metadata {pull}33701[33701]
-=======
 - Remove GCP Compute metadata cache {pull}33655[33655]
 - Add support for multiple regions in GCP {pull}32964[32964]
->>>>>>> 951b244e
 - Add GCP Redis regions support {pull}33728[33728]
 - Add namespace metadata to all namespaced kubernetes resources. {pull}33763[33763]
 
