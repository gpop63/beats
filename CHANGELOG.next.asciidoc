--- conflicted
+++ resolved
@@ -193,11 +193,8 @@
 - Update beat module with apm-server monitoring metrics fields {pull}40127[40127]
 - Fix Azure Monitor metric timespan to restore Storage Account PT1H metrics {issue}40376[40376] {pull}40367[40367]
 - Remove excessive info-level logs in cgroups setup {pull}40491[40491]
-<<<<<<< HEAD
+- Add missing ECS Cloud fields in GCP `metrics` metricset when using `exclude_labels: true` {issue}40437[40437] {pull}40467[40467]
 - Fix http server helper SSL config. {pull}39405[39405]
-=======
-- Add missing ECS Cloud fields in GCP `metrics` metricset when using `exclude_labels: true` {issue}40437[40437] {pull}40467[40467]
->>>>>>> 2b5384a9
 
 *Osquerybeat*
 
